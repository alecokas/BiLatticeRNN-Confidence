"""`LSTM.py` defines:
    * basic LSTM cell,
    * LSTM layers for lattices building from LSTM cell,
    * DNN layers including the output layer,
    * LatticeRNN model that connects LSTM layers and DNN layers.
"""

import math
import numpy as np
import sys
import torch
import torch.nn as nn
from torch.autograd import Variable
from torch.nn import functional as F
from torch.nn import init
from utils import Dimension


NUM_FEATURES = 5


class LSTMCell(nn.LSTMCell):
    """Overriding initialization and naming methods of LSTMCell."""

    def reset_parameters(self):
        """Orthogonal Initialization."""
        init.orthogonal(self.weight_ih.data)
        self.weight_hh.data.set_(torch.eye(self.hidden_size).repeat(4, 1))
        # The bias is just set to zero vectors.
        if self.bias:
            init.constant(self.bias_ih.data, val=0)
            init.constant(self.bias_hh.data, val=0)

    def __repr__(self):
        """Rename."""
        string = '{name}({input_size}, {hidden_size})'
        if 'bias' in self.__dict__ and self.bias is False:
            string += ', bias={bias}'
        return string.format(name=self.__class__.__name__, **self.__dict__)

class LSTM(nn.Module):
    """A module that runs LSTM through the lattice."""

    def __init__(self, cell_class, input_size, hidden_size, num_layers=1,
                 use_bias=True, bidirectional=True, attention=None, **kwargs):
        """Build multi-layer LSTM from LSTM cell."""
        super(LSTM, self).__init__()
        self.cell_class = cell_class
        self.input_size = input_size
        self.hidden_size = hidden_size
        self.num_layers = num_layers
        self.use_bias = use_bias
        self.bidirectional = bidirectional
        self.num_directions = 2 if self.bidirectional else 1
        self.attention = attention

        for layer in range(num_layers):
            for direction in range(self.num_directions):
                layer_input_size = input_size if layer == 0 \
                    else hidden_size * self.num_directions
                cell = cell_class(input_size=layer_input_size,
                                  hidden_size=hidden_size,
                                  bias=use_bias, **kwargs)
                suffix = '_reverse' if direction == 1 else ''
                setattr(self, 'cell_{}{}'.format(layer, suffix), cell)
        self.reset_parameters()

    def get_cell(self, layer, direction):
        """Get LSTM cell by layer."""
        suffix = '_reverse' if direction == 1 else ''
        return getattr(self, 'cell_{}{}'.format(layer, suffix))

    def reset_parameters(self):
        """Initialise parameters for all cells."""
        for layer in range(self.num_layers):
            for direction in range(self.num_directions):
                cell = self.get_cell(layer, direction)
                cell.reset_parameters()

    def combine_edges(self, combine_method, lattice, hidden, in_edges):
        """Methods for combining hidden states of all incoming edges.

        Arguments:
            combine_method {str} -- choose from 'max', 'mean', 'posterior', 'attention', 'attention_simple'
            lattice {obj} -- lattice object
            hidden {list} -- each element is a hidden representation
            in_edges {list} -- each element is the index of incoming edges

        Raises:
            NotImplementedError -- the method is not yet implemented

        Returns:
            tensor -- the combined hidden representation
        """
        # Default: last element of the input feature is the posterior prob
        index = -1
        in_hidden = torch.cat([hidden[i].view(1, -1) for i in in_edges], 0)
        if len(in_edges) == 1:
            return in_hidden
        elif combine_method == 'max':
            posterior = torch.cat([lattice.edges[i, index] for i in in_edges])
            _, max_idx = torch.max(posterior, 0)
            result = in_hidden[max_idx]
            return result
        elif combine_method == 'mean':
            result = torch.mean(in_hidden, 0, keepdim=True)
            return result
        elif combine_method == 'posterior':
            posterior = torch.cat([lattice.edges[i, index] for i in in_edges])
            posterior = posterior*lattice.std[0, index] + lattice.mean[0, index]
            posterior.data.clamp_(min=1e-6)
            posterior = posterior/torch.sum(posterior)
            if np.isnan(posterior.data.numpy()).any():
                print("posterior is nan")
                sys.exit(1)
            result = torch.mm(posterior.view(1, -1), in_hidden)
            return result
        elif combine_method == 'attention':
            assert self.attention is not None, "build attention model first."
            # Posterior of incoming edges
            posterior = torch.cat([lattice.edges[i, index] for i in in_edges]).view(-1, 1)
            # Undo whitening
            posterior = posterior * lattice.std[0, index] + lattice.mean[0, index]
            context = torch.cat(
                (posterior, torch.ones_like(posterior) * torch.mean(posterior),
                 torch.ones_like(posterior)*torch.std(posterior)), dim=1)
            weights = self.attention.forward(in_hidden, context)
            result = torch.mm(weights, in_hidden)
            return result
        else:
            raise NotImplementedError

    def _forward_rnn(self, cell, lattice, input_, combine_method, state):
        """Forward through one layer of LSTM."""
        edge_hidden = [None] * lattice.edge_num
        node_hidden = [None] * lattice.node_num

        edge_cell = [None] * lattice.edge_num
        node_cell = [None] * lattice.node_num

        node_hidden[lattice.nodes[0]] = state[0].view(1, -1)
        node_cell[lattice.nodes[0]] = state[1].view(1, -1)

        # The incoming and outgoing edges must be:
        # either a list of lists (for confusion network)
        # or a list of ints (for normal lattices)
        for each_node in lattice.nodes:
            # If the node is a child, compute its node state by combining all
            # the incoming edge states.
            if each_node in lattice.child_dict:
                in_edges = [i for i in lattice.child_dict[each_node].values()]
                if all(isinstance(item, list) for item in in_edges):
                    in_edges = [item for sublist in in_edges
                                for item in sublist]
                else:
                    assert all(isinstance(item, int) for item in in_edges)
                node_hidden[each_node] = self.combine_edges(
                    combine_method, lattice, edge_hidden, in_edges)
                node_cell[each_node] = self.combine_edges(
                    combine_method, lattice, edge_cell, in_edges)

            # If the node is a parent, compute each outgoing edge states
            if each_node in lattice.parent_dict:
                out_edges = lattice.parent_dict[each_node].values()
                if all(isinstance(item, list) for item in out_edges):
                    out_edges = [item for sublist in out_edges
                                 for item in sublist]
                else:
                    assert all(isinstance(item, int) for item in out_edges)
                for each_edge in out_edges:
                    old_state = (node_hidden[each_node], node_cell[each_node])
                    if each_edge in lattice.ignore:
                        new_state = old_state
                    else:
                        new_state = cell.forward(input_[each_edge].view(1, -1),
                                                 old_state)
                    edge_hidden[each_edge], edge_cell[each_edge] = new_state

        end_node_state = (node_hidden[lattice.nodes[-1]],
                          node_cell[lattice.nodes[-1]])
        edge_hidden = torch.cat(edge_hidden, 0)
        return edge_hidden, end_node_state

    def forward(self, lattice, combine_method):
        """Complete multi-layer LSTM network."""
        # Set initial states to zero
        h_0 = Variable(lattice.edges.data.new(self.num_directions,
                                              self.hidden_size).zero_())
        state = (h_0, h_0)
        output = lattice.edges
        if self.bidirectional:
            lattice.reverse()
        for layer in range(self.num_layers):
            cur_output, cur_h_n, cur_c_n = [], [], []
            for direction in range(self.num_directions):
                cell = self.get_cell(layer, direction)
                cur_state = (state[0][direction], state[1][direction])
                if self.bidirectional:
                    lattice.reverse()
                layer_output, (layer_h_n, layer_c_n) = LSTM._forward_rnn(
                    self, cell=cell, lattice=lattice, input_=output,
                    combine_method=combine_method, state=cur_state)
                cur_output.append(layer_output)
                cur_h_n.append(layer_h_n)
                cur_c_n.append(layer_c_n)
            output = torch.cat(cur_output, 1)
            cur_h_n = torch.cat(cur_h_n, 0)
            cur_c_n = torch.cat(cur_c_n, 0)
            state = (cur_h_n, cur_c_n)
        return output

class DNN(nn.Module):
    """A module that defines multi-layer fully connected neural networks."""

    def __init__(self, input_size, hidden_size, output_size, num_layers,
                 initialization, use_bias=True, logit=False):
        """Build multi-layer FC."""
        super(DNN, self).__init__()
        self.input_size = input_size
        self.hidden_size = hidden_size
        self.output_size = output_size
        self.num_layers = num_layers
        self.initialization = initialization
        self.use_bias = use_bias
        self.logit = logit

        if num_layers > 0:
            for layer in range(num_layers):
                layer_input_size = input_size if layer == 0 else hidden_size
                fc = nn.Linear(layer_input_size, hidden_size, bias=use_bias)
                setattr(self, 'fc_{}'.format(layer), fc)
            self.out = nn.Linear(hidden_size, output_size, bias=use_bias)
        else:
            self.out = nn.Linear(input_size, output_size, bias=use_bias)
        self.reset_parameters()

    def get_fc(self, layer):
        """Get FC layer by layer number."""
        return getattr(self, 'fc_{}'.format(layer))

    def reset_parameters(self):
        """Initialise parameters for all layers."""
        init_method = getattr(init, self.initialization)
        for layer in range(self.num_layers):
            fc = self.get_fc(layer)
            init_method(fc.weight.data)
            if self.use_bias:
                init.constant(fc.bias.data, val=0)
        init_method(self.out.weight.data)
        init.constant(self.out.bias.data, val=0)

    def forward(self, x):
        """Complete multi-layer DNN network."""
        for layer in range(self.num_layers):
            fc = self.get_fc(layer)
            x = F.relu(fc(x))
        output = self.out(x)
        if self.logit:
            return output
        else:
            return F.sigmoid(output)

class Attention(nn.Module):
    """A module that defines multi-layer fully connected neural networks."""

    def __init__(self, input_size, hidden_size, num_layers,
                 initialization, use_bias=True):
        """Build multi-layer FC."""
        super(Attention, self).__init__()
        self.input_size = input_size
        self.hidden_size = hidden_size
        self.num_layers = num_layers
        self.initialization = initialization
        self.use_bias = use_bias

        if num_layers > 0:
            for layer in range(num_layers):
                layer_input_size = input_size if layer == 0 else hidden_size
                fc = nn.Linear(layer_input_size, hidden_size, bias=use_bias)
                setattr(self, 'attention_{}'.format(layer), fc)
            self.out = nn.Linear(hidden_size, 1, bias=use_bias)
        else:
            self.out = nn.Linear(input_size, 1, bias=use_bias)
        self.reset_parameters()

    def get_fc(self, layer):
        """Get FC layer by layer number."""
        return getattr(self, 'attention_{}'.format(layer))

    def reset_parameters(self):
        """Initialise parameters for all layers."""
        init_method = getattr(init, self.initialization)
        for layer in range(self.num_layers):
            fc = self.get_fc(layer)
            init_method(fc.weight.data)
            if self.use_bias:
                init.constant(fc.bias.data, val=0)
        init_method(self.out.weight.data)
        init.constant(self.out.bias.data, val=0)

    def forward(self, x, context):
        """Complete multi-layer DNN network."""
        # Concat context with hidden representations
        output = torch.cat((x, context), dim=1)
        for layer in range(self.num_layers):
            fc = self.get_fc(layer)
            output = F.relu(fc(output))
        output = self.out(output).view(1, -1)
        output = F.tanh(output)
        return F.softmax(output, dim=1)

class LuongAttention(torch.nn.Module):
    """ Luong attention layer as defined in: https://arxiv.org/pdf/1508.04025.pdf """
    def __init__(self, attn_type, num_features):
        """ Initialise the Attention layer """
        super(LuongAttention, self).__init__()
        self.num_features = num_features
        self.attn_type = attn_type

        if self.attn_type not in ['dot', 'general', 'concat', 'scaled-dot']:
            raise ValueError(self.attn_type, "is not an appropriate attention type.")

        if self.attn_type == 'general':
            self.attn = torch.nn.Linear(self.num_features, self.num_features)
        elif self.attn_type == 'concat':
            self.attn = torch.nn.Linear(self.num_features * 2, self.num_features)
            self.v = torch.nn.Variable(torch.FloatTensor(self.num_features))

    def dot_score(self, key, query):
        return torch.sum(key * query, dim=2)

    def general_score(self, key, query):
        energy = self.attn(query)
        return torch.sum(key * energy, dim=2)

    def concat_score(self, key, query):
        energy = self.attn(torch.cat((key.expand(query.size(0), -1, -1), query), 2)).tanh()
        return torch.sum(self.v * energy, dim=2)

    def forward(self, key, query, val):
        """ Compute and return the attention weights and the result of the weighted sum.
            key, query, val are of the tensor form: (Arcs, Graphemes, Features)
        """
        # Calculate the attention weights (alpha) based on the given attention type
        if self.attn_type == 'general':
            attn_energies = self.general_score(key, query)
        elif self.attn_type == 'concat':
            attn_energies = self.concat_score(key, query)
        elif self.attn_type == 'dot':
            attn_energies = self.dot_score(key, query)
        elif self.attn_type == 'scaled-dot':
            attn_energies = self.dot_score(key, query) / self.num_features

        # Alpha is the softmax normalized probability scores (with added dimension)
        alpha = F.softmax(attn_energies, dim=1).unsqueeze(1)
        # The context is the result of the weighted summation
        context = torch.bmm(alpha, val)

        return context, alpha

class AttentionHead(nn.Module):
    """ Single attentionn head """
    def __init__(self, d_model, d_feature):
        super().__init__()
        # Assume d_q == d_k == d_v == d_model \\ 1 == NUM_FEATURES
        self.attn = DotProdAttention()
        self.query_lin_tfm = nn.Linear(d_model, d_feature)
        self.key_lin_tfm = nn.Linear(d_model, d_feature)
        self.value_lin_tfm = nn.Linear(d_model, d_feature)

    def forward(self, lattice):
        """ For lattice.grapheme_data = Q, K, V: (Arcs, Graphemes, Features)
        """
        Q = self.query_lin_tfm(lattice.grapheme_data)
        K = self.key_lin_tfm(lattice.grapheme_data)
        V = self.value_lin_tfm(lattice.grapheme_data)
        # Q, K, V: (Arcs, Graphemes, Features)
        x = self.attn(Q, K, V)
        return x


class DotProdAttention(nn.Module):
    """ A class which defines the dot product attention mechanism. """

    def __init__(self, scale=True):
        """ Initialise the dot product attention mechanism """
        super().__init__()
        self.scale = scale

    def forward(self, Q, K, V):
        """ A forward pass of the attention memchanism which operates over the graphemes.
        """
        reduced_grapheme_data = []

        for Q_i, K_i, V_i in zip(Q, K, V):
            reduced_grapheme_on_arc = self.attend(query=Q_i, key=K_i, value=V_i)
            reduced_grapheme_data.append(reduced_grapheme_on_arc)

        return torch.cat(reduced_grapheme_data, dim=0)


    def attend(self, query, key, value):
            """ A forward pass of the attention memchanism for a single arc.

                query:  Tensor with dimensions: (Grapheme, Feature)
                key:    Tensor with dimensions: (Grapheme, Feature)
                value:  Tensor with dimensions: (Grapheme, Feature)
            """
            # Ensure that the key and query are the same dimensions
            num_graphemes = key.shape[0]
            assert query.shape[0] == num_graphemes
            num_features = key.shape[1]
            assert query.shape[1] == num_features

            ## Compute compatability function and normalise across the grapheme dimension
            # transpose(Query):      (Feature, Grapheme)
            # Key:                   (Grapheme, Feature)
            # Learnable Matrix (A):  (Feature, Feature)
            # Attention Weights (e): (Grapheme, Grapheme)
            # W = q' A k or W = q' k
            attention_weights = torch.mm(query, key.transpose(0, 1))

            if self.scale:
                attention_weights = attention_weights / math.sqrt(num_features)

            # Softmax normalisation of attention weights over the grapheme sequence
            # Only take the diagonal - Shape: (1, Grapheme)
            attention_weights = torch.exp(attention_weights) * \
                torch.autograd.Variable(torch.eye((num_graphemes)), requires_grad=False)
            attention_weights = torch.sum(attention_weights, dim=-1)[None, :]
            attention_weights = attention_weights / attention_weights.sum(dim=-1)

            ## Weight value to compress to a fixed form
            # attention_weights: (1, Grapheme)
            # value:             (Grapheme, Feature)
            # context:           (1, Feature)
            context = torch.mm(attention_weights, value)
            context = context.view(1, num_features)
            assert context.shape == torch.Size([1, num_features]), "The context is not of the expected dimensions"
            return context


    def transformer_style_attention(self, query, key, value):
            """ A forward pass of the attention memchanism for a single arc.
                Uses the outer product to get the interactions between each grapheme and the
                the full sentence.
            
                query:  Tensor with dimensions: (Arc, Grapheme, Feature)
                key':    Tensor with dimensions: (Arc, Feature, Grapheme)
                value:  Tensor with dimensions: (Arc, Grapheme, Feature)
            """
            # Ensure that the key and query are the same dimensions
            num_graphemes = key.shape[1]
            assert query.shape[1] == num_graphemes
            num_features = key.shape[2]
            assert query.shape[2] == num_features

            # Compute compatability function and normalise across the grapheme dimension
            # Query:                 (Arc, Grapheme, Feature)
            # transpose(Key):        (Arc, Feature, Grapheme)
            # Learnable Matrix (A):  (Arc, Feature, Feature)
            # Attention Weights (e): (Arc, Grapheme, Grapheme)
            # W = q A k' or W = q k'
            attention_weights = torch.bmm(query, key.transpose(1, 2))

            if self.scale:
                attention_weights = attention_weights / math.sqrt(num_features)

            # Softmax normalisation of attention weights over the grapheme sequence
            attention_weights = torch.exp(attention_weights)
            attention_weights = attention_weights / attention_weights.sum(dim=-1, keepdim=True)

            # Apply dropout and weight value
            context = torch.bmm(attention_weights, value)
            return context


class Model(nn.Module):
    """Bidirectional LSTM model on lattices."""

    def __init__(self, opt):
        """Basic model building blocks."""
        nn.Module.__init__(self)
        self.opt = opt

        if self.opt.combine_method == 'attention':
            self.attention = Attention(self.opt.hiddenSize + 3,
                                       self.opt.attentionSize,
                                       self.opt.attentionLayers, self.opt.init,
                                       use_bias=True)
        else:
            self.attention = None

        if self.opt.grapheme_combination != 'None':
            self.is_graphemic = True
            self.grapheme_attention = LuongAttention(
                attn_type=self.opt.grapheme_combination,
                num_features=NUM_FEATURES
            )
        else:
            self.is_graphemic = False

        num_directions = 2 if self.opt.bidirectional else 1
        self.lstm = LSTM(LSTMCell, self.opt.inputSize, self.opt.hiddenSize,
                         self.opt.nLSTMLayers, use_bias=True,
                         bidirectional=self.opt.bidirectional,
                         attention=self.attention)

        self.dnn = DNN(num_directions * self.opt.hiddenSize,
                       self.opt.linearSize, 1, self.opt.nFCLayers,
                       self.opt.init, use_bias=True, logit=True)

    def forward(self, lattice):
        """Forward pass through the model."""
        # Apply attention over the grapheme information
<<<<<<< HEAD
        if lattice.is_grapheme:
            reduced_grapheme_info, alphas = self.grapheme_attention.forward(
=======
        if self.is_graphemic:
            reduced_grapheme_info, _ = self.grapheme_attention.forward(
>>>>>>> 33244df8
                key=lattice.grapheme_data,
                query=lattice.grapheme_data,
                val=lattice.grapheme_data
            )
            reduced_grapheme_info = reduced_grapheme_info.squeeze(1)
            lattice.edges = torch.cat((lattice.edges, reduced_grapheme_info), dim=1)

        # BiLSTM -> FC(relu) -> LayerOut (sigmoid if not logit)
        output = self.lstm.forward(lattice, self.opt.combine_method)
        output = self.dnn.forward(output)
        return output

def create_model(opt):
    """New Model object."""
    model = Model(opt)
    model.share_memory()
    return model<|MERGE_RESOLUTION|>--- conflicted
+++ resolved
@@ -513,13 +513,8 @@
     def forward(self, lattice):
         """Forward pass through the model."""
         # Apply attention over the grapheme information
-<<<<<<< HEAD
-        if lattice.is_grapheme:
-            reduced_grapheme_info, alphas = self.grapheme_attention.forward(
-=======
         if self.is_graphemic:
             reduced_grapheme_info, _ = self.grapheme_attention.forward(
->>>>>>> 33244df8
                 key=lattice.grapheme_data,
                 query=lattice.grapheme_data,
                 val=lattice.grapheme_data
